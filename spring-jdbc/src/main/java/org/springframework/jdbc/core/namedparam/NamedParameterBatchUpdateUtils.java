/*
 * Copyright 2002-2018 the original author or authors.
 *
 * Licensed under the Apache License, Version 2.0 (the "License");
 * you may not use this file except in compliance with the License.
 * You may obtain a copy of the License at
 *
 *      http://www.apache.org/licenses/LICENSE-2.0
 *
 * Unless required by applicable law or agreed to in writing, software
 * distributed under the License is distributed on an "AS IS" BASIS,
 * WITHOUT WARRANTIES OR CONDITIONS OF ANY KIND, either express or implied.
 * See the License for the specific language governing permissions and
 * limitations under the License.
 */

package org.springframework.jdbc.core.namedparam;

import java.sql.PreparedStatement;
import java.sql.SQLException;

import org.springframework.jdbc.core.BatchPreparedStatementSetter;
import org.springframework.jdbc.core.BatchUpdateUtils;
import org.springframework.jdbc.core.JdbcOperations;
import org.springframework.jdbc.core.PreparedStatementCreatorFactory;
import org.springframework.jdbc.core.PreparedStatementSetter;

/**
 * Generic utility methods for working with JDBC batch statements using named parameters.
 * Mainly for internal use within the framework.
 *
 * @author Thomas Risberg
 * @author Juergen Hoeller
 * @since 3.0
 */
public abstract class NamedParameterBatchUpdateUtils extends BatchUpdateUtils {

<<<<<<< HEAD
	public static int[] executeBatchUpdateWithNamedParameters(ParsedSql parsedSql, final PreparedStatementCreatorFactory pscf,
															  final SqlParameterSource[] batchArgs, JdbcOperations jdbcOperations) {

=======
	public static int[] executeBatchUpdateWithNamedParameters(
			final ParsedSql parsedSql, final SqlParameterSource[] batchArgs, JdbcOperations jdbcOperations) {

		if (batchArgs.length == 0) {
			return new int[0];
		}

		String sqlToUse = NamedParameterUtils.substituteNamedParameters(parsedSql, batchArgs[0]);
>>>>>>> 40148c05
		return jdbcOperations.batchUpdate(
				pscf.getSql(),
				new BatchPreparedStatementSetter() {
					@Override
					public void setValues(PreparedStatement ps, int i) throws SQLException {
						Object[] values = NamedParameterUtils.buildValueArray(parsedSql, batchArgs[i], null);
						PreparedStatementSetter preparedStatementSetter = pscf.newPreparedStatementSetter(values);
						preparedStatementSetter.setValues(ps);
					}
					@Override
					public int getBatchSize() {
						return batchArgs.length;
					}
				});
	}

}<|MERGE_RESOLUTION|>--- conflicted
+++ resolved
@@ -30,25 +30,13 @@
  * Mainly for internal use within the framework.
  *
  * @author Thomas Risberg
- * @author Juergen Hoeller
  * @since 3.0
  */
 public abstract class NamedParameterBatchUpdateUtils extends BatchUpdateUtils {
 
-<<<<<<< HEAD
 	public static int[] executeBatchUpdateWithNamedParameters(ParsedSql parsedSql, final PreparedStatementCreatorFactory pscf,
 															  final SqlParameterSource[] batchArgs, JdbcOperations jdbcOperations) {
 
-=======
-	public static int[] executeBatchUpdateWithNamedParameters(
-			final ParsedSql parsedSql, final SqlParameterSource[] batchArgs, JdbcOperations jdbcOperations) {
-
-		if (batchArgs.length == 0) {
-			return new int[0];
-		}
-
-		String sqlToUse = NamedParameterUtils.substituteNamedParameters(parsedSql, batchArgs[0]);
->>>>>>> 40148c05
 		return jdbcOperations.batchUpdate(
 				pscf.getSql(),
 				new BatchPreparedStatementSetter() {
