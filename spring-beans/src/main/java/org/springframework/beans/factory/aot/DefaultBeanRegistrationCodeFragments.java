--- conflicted
+++ resolved
@@ -78,14 +78,7 @@
 	@Override
 	public ClassName getTarget(RegisteredBean registeredBean) {
 		if (hasInstanceSupplier()) {
-<<<<<<< HEAD
 			throw new AotBeanProcessingException(registeredBean, "instance supplier is not supported");
-=======
-			String resourceDescription = registeredBean.getMergedBeanDefinition().getResourceDescription();
-			throw new IllegalStateException("Error processing bean with name '" + registeredBean.getBeanName() + "'" +
-					(resourceDescription != null ? " defined in " + resourceDescription : "") +
-					": instance supplier is not supported");
->>>>>>> 3ccaefe3
 		}
 		Class<?> target = extractDeclaringClass(registeredBean, this.instantiationDescriptor.get());
 		while (target.getName().startsWith("java.") && registeredBean.isInnerBean()) {
@@ -235,12 +228,7 @@
 			boolean allowDirectSupplierShortcut) {
 
 		if (hasInstanceSupplier()) {
-<<<<<<< HEAD
 			throw new AotBeanProcessingException(this.registeredBean, "instance supplier is not supported");
-=======
-			throw new IllegalStateException("Default code generation is not supported for bean definitions " +
-					"declaring an instance supplier callback: " + this.registeredBean.getMergedBeanDefinition());
->>>>>>> 3ccaefe3
 		}
 		return new InstanceSupplierCodeGenerator(generationContext, beanRegistrationCode.getClassName(),
 				beanRegistrationCode.getMethods(), allowDirectSupplierShortcut)
