--- conflicted
+++ resolved
@@ -157,70 +157,9 @@
 		return this.beanType;
 	}
 
-<<<<<<< HEAD
 	@Override
 	protected Class<?> getContainingClass() {
 		return this.beanType;
-=======
-	/**
-	 * If the bean method is a bridge method, this method returns the bridged
-	 * (user-defined) method. Otherwise, it returns the same method as {@link #getMethod()}.
-	 */
-	protected Method getBridgedMethod() {
-		return this.bridgedMethod;
-	}
-
-	/**
-	 * Return the method parameters for this handler method.
-	 */
-	public MethodParameter[] getMethodParameters() {
-		return this.parameters;
-	}
-
-	/**
-	 * Return the HandlerMethod return type.
-	 */
-	public MethodParameter getReturnType() {
-		return new HandlerMethodParameter(-1);
-	}
-
-	/**
-	 * Return the actual return value type.
-	 */
-	public MethodParameter getReturnValueType(@Nullable Object returnValue) {
-		return new ReturnValueMethodParameter(returnValue);
-	}
-
-	/**
-	 * Return {@code true} if the method return type is void, {@code false} otherwise.
-	 */
-	public boolean isVoid() {
-		return Void.TYPE.equals(getReturnType().getParameterType());
-	}
-
-	/**
-	 * Return a single annotation on the underlying method traversing its super methods
-	 * if no annotation can be found on the given method itself.
-	 * <p>Also supports <em>merged</em> composed annotations with attribute
-	 * overrides as of Spring Framework 4.3.
-	 * @param annotationType the type of annotation to introspect the method for
-	 * @return the annotation, or {@code null} if none found
-	 * @see AnnotatedElementUtils#findMergedAnnotation
-	 */
-	@Nullable
-	public <A extends Annotation> A getMethodAnnotation(Class<A> annotationType) {
-		return AnnotatedElementUtils.findMergedAnnotation(this.method, annotationType);
-	}
-
-	/**
-	 * Return whether the parameter is declared with the given annotation type.
-	 * @param annotationType the annotation type to look for
-	 * @since 4.3
-	 * @see AnnotatedElementUtils#hasAnnotation
-	 */
-	public <A extends Annotation> boolean hasMethodAnnotation(Class<A> annotationType) {
-		return AnnotatedElementUtils.hasAnnotation(this.method, annotationType);
->>>>>>> 23655812
 	}
 
 	/**
@@ -250,24 +189,14 @@
 	 * Return a short representation of this handler method for log message purposes.
 	 */
 	public String getShortLogMessage() {
-<<<<<<< HEAD
-		return getBeanType().getName() + "#" + getMethod().getName() +
+		return getBeanType().getSimpleName() + "#" + getMethod().getName() +
 				"[" + getMethod().getParameterCount() + " args]";
-=======
-		return getBeanType().getSimpleName() + "#" + this.method.getName() +
-				"[" + this.method.getParameterCount() + " args]";
->>>>>>> 23655812
 	}
 
 
 	@Override
 	public boolean equals(@Nullable Object other) {
-<<<<<<< HEAD
 		return (this == other || (super.equals(other) && this.bean.equals(((HandlerMethod) other).bean)));
-=======
-		return (this == other || (other instanceof HandlerMethod otherMethod &&
-				this.bean.equals(otherMethod.bean) && this.method.equals(otherMethod.method)));
->>>>>>> 23655812
 	}
 
 	@Override
