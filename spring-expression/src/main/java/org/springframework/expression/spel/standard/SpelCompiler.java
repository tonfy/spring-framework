--- conflicted
+++ resolved
@@ -225,7 +225,6 @@
 	 * @return a corresponding SpelCompiler instance
 	 */
 	public static SpelCompiler getCompiler(@Nullable ClassLoader classLoader) {
-<<<<<<< HEAD
 		if (classLoader == null) {
 			classLoader = ClassUtils.getDefaultClassLoader();
 		}
@@ -238,22 +237,6 @@
 		synchronized (compilers) {
 			return compilers.computeIfAbsent(classLoader, clToUse -> new SpelCompiler(clToUse));
 		}
-=======
-		ClassLoader clToUse = (classLoader != null ? classLoader : ClassUtils.getDefaultClassLoader());
-		// Quick check for existing compiler without lock contention
-		SpelCompiler compiler = compilers.get(clToUse);
-		if (compiler == null) {
-			// Full lock now since we're creating a child ClassLoader
-			synchronized (compilers) {
-				compiler = compilers.get(clToUse);
-				if (compiler == null) {
-					compiler = new SpelCompiler(clToUse);
-					compilers.put(clToUse, compiler);
-				}
-			}
-		}
-		return compiler;
->>>>>>> 2899652d
 	}
 
 	/**
