/*
 * Copyright 2002-2022 the original author or authors.
 *
 * Licensed under the Apache License, Version 2.0 (the "License");
 * you may not use this file except in compliance with the License.
 * You may obtain a copy of the License at
 *
 *      https://www.apache.org/licenses/LICENSE-2.0
 *
 * Unless required by applicable law or agreed to in writing, software
 * distributed under the License is distributed on an "AS IS" BASIS,
 * WITHOUT WARRANTIES OR CONDITIONS OF ANY KIND, either express or implied.
 * See the License for the specific language governing permissions and
 * limitations under the License.
 */

package org.springframework.expression.spel;

import java.util.ArrayList;
import java.util.Collections;
import java.util.List;
import java.util.Map;

import com.fasterxml.jackson.databind.JsonNode;
import com.fasterxml.jackson.databind.ObjectMapper;
import com.fasterxml.jackson.databind.node.ArrayNode;
import com.fasterxml.jackson.databind.node.TextNode;
import org.junit.jupiter.api.Test;

import org.springframework.core.convert.TypeDescriptor;
import org.springframework.expression.AccessException;
import org.springframework.expression.EvaluationContext;
import org.springframework.expression.EvaluationException;
import org.springframework.expression.Expression;
import org.springframework.expression.IndexAccessor;
import org.springframework.expression.PropertyAccessor;
import org.springframework.expression.TypedValue;
import org.springframework.expression.spel.ast.ValueRef;
import org.springframework.expression.spel.standard.SpelExpression;
import org.springframework.expression.spel.standard.SpelExpressionParser;
import org.springframework.expression.spel.support.SimpleEvaluationContext;
import org.springframework.expression.spel.support.StandardEvaluationContext;
import org.springframework.expression.spel.testresources.Inventor;
import org.springframework.expression.spel.testresources.Person;
import org.springframework.expression.spel.testresources.RecordPerson;

import static org.assertj.core.api.Assertions.assertThat;
import static org.assertj.core.api.Assertions.assertThatExceptionOfType;

/**
 * Unit tests for property access.
 *
 * @author Andy Clement
 * @author Juergen Hoeller
 * @author Joyce Zhan
 * @author Sam Brannen
 */
public class PropertyAccessTests extends AbstractExpressionTests {

	@Test
	void simpleAccess01() {
		evaluate("name", "Nikola Tesla", String.class);
	}

	@Test
	void simpleAccess02() {
		evaluate("placeOfBirth.city", "SmilJan", String.class);
	}

	@Test
	void simpleAccess03() {
		evaluate("stringArrayOfThreeItems.length", "3", Integer.class);
	}

	@Test
	void nonExistentPropertiesAndMethods() {
		// madeup does not exist as a property
		evaluateAndCheckError("madeup", SpelMessage.PROPERTY_OR_FIELD_NOT_READABLE, 0);

		// name is ok but foobar does not exist:
		evaluateAndCheckError("name.foobar", SpelMessage.PROPERTY_OR_FIELD_NOT_READABLE, 5);
	}

	/**
	 * The standard reflection resolver cannot find properties on null objects but some
	 * supplied resolver might be able to - so null shouldn't crash the reflection resolver.
	 */
	@Test
	void accessingOnNullObject() {
		SpelExpression expr = (SpelExpression) parser.parseExpression("madeup");
		EvaluationContext context = new StandardEvaluationContext(null);
		assertThatExceptionOfType(SpelEvaluationException.class)
			.isThrownBy(() -> expr.getValue(context))
			.extracting(SpelEvaluationException::getMessageCode).isEqualTo(SpelMessage.PROPERTY_OR_FIELD_NOT_READABLE_ON_NULL);
		assertThat(expr.isWritable(context)).isFalse();
		assertThatExceptionOfType(SpelEvaluationException.class)
			.isThrownBy(() -> expr.setValue(context, "abc"))
			.extracting(SpelEvaluationException::getMessageCode).isEqualTo(SpelMessage.PROPERTY_OR_FIELD_NOT_WRITABLE_ON_NULL);
	}

	@Test
	// Adding a new property accessor just for a particular type
	void addingSpecificPropertyAccessor() {
		SpelExpressionParser parser = new SpelExpressionParser();
		StandardEvaluationContext ctx = new StandardEvaluationContext();

		// Even though this property accessor is added after the reflection one, it specifically
		// names the String class as the type it is interested in so is chosen in preference to
		// any 'default' ones
		ctx.addPropertyAccessor(new StringyPropertyAccessor());
		Expression expr = parser.parseRaw("new String('hello').flibbles");
		Integer i = expr.getValue(ctx, Integer.class);
		assertThat((int) i).isEqualTo(7);

		// The reflection one will be used for other properties...
		expr = parser.parseRaw("new String('hello').CASE_INSENSITIVE_ORDER");
		Object o = expr.getValue(ctx);
		assertThat(o).isNotNull();

		SpelExpression flibbleexpr = parser.parseRaw("new String('hello').flibbles");
		flibbleexpr.setValue(ctx, 99);
		i = flibbleexpr.getValue(ctx, Integer.class);
		assertThat((int) i).isEqualTo(99);

		// Cannot set it to a string value
		assertThatExceptionOfType(EvaluationException.class).isThrownBy(() ->
				flibbleexpr.setValue(ctx, "not allowed"));
		// message will be: EL1063E:(pos 20): A problem occurred whilst attempting to set the property
		// 'flibbles': 'Cannot set flibbles to an object of type 'class java.lang.String''
		// System.out.println(e.getMessage());
	}

	@Test
	void addingAndRemovingAccessors() {
		StandardEvaluationContext ctx = new StandardEvaluationContext();

		// reflective property accessor is the only one by default
		assertThat(ctx.getPropertyAccessors()).hasSize(1);

		StringyPropertyAccessor spa = new StringyPropertyAccessor();
		ctx.addPropertyAccessor(spa);
		assertThat(ctx.getPropertyAccessors()).hasSize(2);

		List<PropertyAccessor> copy = new ArrayList<>(ctx.getPropertyAccessors());
		assertThat(ctx.removePropertyAccessor(spa)).isTrue();
		assertThat(ctx.removePropertyAccessor(spa)).isFalse();
		assertThat(ctx.getPropertyAccessors()).hasSize(1);

		ctx.setPropertyAccessors(copy);
		assertThat(ctx.getPropertyAccessors()).hasSize(2);
	}

	@Test
<<<<<<< HEAD
	public void testAddingRemovingIndexAccessors() {
		StandardEvaluationContext ctx = new StandardEvaluationContext();
		List<IndexAccessor> indexAccessors = ctx.getIndexAccessors();
		assertThat(indexAccessors.size()).isEqualTo(0);
		JsonIndexAccessor jsonIndexAccessor=new JsonIndexAccessor();
		ctx.addIndexAccessor(jsonIndexAccessor);
		assertThat(indexAccessors.size()).isEqualTo(1);
		JsonIndexAccessor jsonIndexAccessor1=new JsonIndexAccessor();
		ctx.addIndexAccessor(jsonIndexAccessor1);
		assertThat(indexAccessors.size()).isEqualTo(2);
		List copy=new ArrayList(indexAccessors);
		assertThat(ctx.removeIndexAccessor(jsonIndexAccessor)).isTrue();
		assertThat(ctx.removeIndexAccessor(jsonIndexAccessor)).isFalse();
		assertThat(indexAccessors.size()).isEqualTo(1);
		ctx.setIndexAccessors(copy);
		assertThat(ctx.getIndexAccessors().size()).isEqualTo(2);
	}

	@Test
	public void testAccessingPropertyOfClass() {
=======
	void accessingPropertyOfClass() {
>>>>>>> c79ae0c8
		Expression expression = parser.parseExpression("name");
		Object value = expression.getValue(new StandardEvaluationContext(String.class));
		assertThat(value).isEqualTo("java.lang.String");
	}

	@Test
	void shouldAlwaysUsePropertyAccessorFromEvaluationContext() {
		SpelExpressionParser parser = new SpelExpressionParser();
		Expression expression = parser.parseExpression("name");

		StandardEvaluationContext context = new StandardEvaluationContext();
		context.addPropertyAccessor(new ConfigurablePropertyAccessor(Collections.singletonMap("name", "Ollie")));
		assertThat(expression.getValue(context)).isEqualTo("Ollie");

		context = new StandardEvaluationContext();
		context.addPropertyAccessor(new ConfigurablePropertyAccessor(Collections.singletonMap("name", "Jens")));
		assertThat(expression.getValue(context)).isEqualTo("Jens");
	}

	@Test
	void standardGetClassAccess() {
		assertThat(parser.parseExpression("'a'.class.name").getValue()).isEqualTo(String.class.getName());
	}

	@Test
	void noGetClassAccess() {
		EvaluationContext context = SimpleEvaluationContext.forReadOnlyDataBinding().build();
		assertThatExceptionOfType(SpelEvaluationException.class).isThrownBy(() ->
				parser.parseExpression("'a'.class.name").getValue(context));
	}

	@Test
	void propertyReadOnly() {
		EvaluationContext context = SimpleEvaluationContext.forReadOnlyDataBinding().build();

		Expression expr = parser.parseExpression("name");
		Person target = new Person("p1");
		assertThat(expr.getValue(context, target)).isEqualTo("p1");
		target.setName("p2");
		assertThat(expr.getValue(context, target)).isEqualTo("p2");

		assertThatExceptionOfType(SpelEvaluationException.class).isThrownBy(() ->
				parser.parseExpression("name='p3'").getValue(context, target));
	}

	@Test
	void propertyReadOnlyWithRecordStyle() {
		EvaluationContext context = SimpleEvaluationContext.forReadOnlyDataBinding().build();

		Expression expr = parser.parseExpression("name");
		RecordPerson target1 = new RecordPerson("p1");
		assertThat(expr.getValue(context, target1)).isEqualTo("p1");
		RecordPerson target2 = new RecordPerson("p2");
		assertThat(expr.getValue(context, target2)).isEqualTo("p2");

		assertThatExceptionOfType(SpelEvaluationException.class).isThrownBy(() ->
				parser.parseExpression("name='p3'").getValue(context, target2));
	}

	@Test
	void propertyReadWrite() {
		EvaluationContext context = SimpleEvaluationContext.forReadWriteDataBinding().build();

		Expression expr = parser.parseExpression("name");
		Person target = new Person("p1");
		assertThat(expr.getValue(context, target)).isEqualTo("p1");
		target.setName("p2");
		assertThat(expr.getValue(context, target)).isEqualTo("p2");

		parser.parseExpression("name='p3'").getValue(context, target);
		assertThat(target.getName()).isEqualTo("p3");
		assertThat(expr.getValue(context, target)).isEqualTo("p3");

		expr.setValue(context, target, "p4");
		assertThat(target.getName()).isEqualTo("p4");
		assertThat(expr.getValue(context, target)).isEqualTo("p4");
	}
	@Test
	public void indexReadWrite(){
		StandardEvaluationContext context=new StandardEvaluationContext();
		JsonIndexAccessor indexAccessor=new JsonIndexAccessor();
		context.addIndexAccessor(indexAccessor);
		ArrayNode arrayNode=indexAccessor.objectMapper.createArrayNode();
		arrayNode.add(new TextNode("node0"));
		arrayNode.add(new TextNode("node1"));
		Expression expr=parser.parseExpression("[0]");
		assertThat(new TextNode("node0").equals(expr.getValue(context,arrayNode))).isTrue();
		expr.setValue(context,arrayNode,new TextNode("nodeUpdate"));
		assertThat(new TextNode("nodeUpdate").equals(expr.getValue(context,arrayNode))).isTrue();
		Expression expr1=parser.parseExpression("[1]");
		assertThat(new TextNode("node1").equals(expr1.getValue(context,arrayNode))).isTrue();


	}


	@Test
	void propertyReadWriteWithRootObject() {
		Person rootObject = new Person("p1");
		EvaluationContext context = SimpleEvaluationContext.forReadWriteDataBinding().withRootObject(rootObject).build();
		assertThat(context.getRootObject().getValue()).isSameAs(rootObject);

		Expression expr = parser.parseExpression("name");
		assertThat(expr.getValue(context)).isEqualTo("p1");
		rootObject.setName("p2");
		assertThat(expr.getValue(context)).isEqualTo("p2");

		parser.parseExpression("name='p3'").getValue(context, rootObject);
		assertThat(rootObject.getName()).isEqualTo("p3");
		assertThat(expr.getValue(context)).isEqualTo("p3");

		expr.setValue(context, "p4");
		assertThat(rootObject.getName()).isEqualTo("p4");
		assertThat(expr.getValue(context)).isEqualTo("p4");
	}

	@Test
	void propertyAccessWithoutMethodResolver() {
		EvaluationContext context = SimpleEvaluationContext.forReadOnlyDataBinding().build();
		Person target = new Person("p1");
		assertThatExceptionOfType(SpelEvaluationException.class).isThrownBy(() ->
				parser.parseExpression("name.substring(1)").getValue(context, target));
	}

	@Test
	void propertyAccessWithInstanceMethodResolver() {
		EvaluationContext context = SimpleEvaluationContext.forReadOnlyDataBinding().withInstanceMethods().build();
		Person target = new Person("p1");
		assertThat(parser.parseExpression("name.substring(1)").getValue(context, target)).isEqualTo("1");
	}

	@Test
	void propertyAccessWithInstanceMethodResolverAndTypedRootObject() {
		Person rootObject = new Person("p1");
		EvaluationContext context = SimpleEvaluationContext.forReadOnlyDataBinding().
				withInstanceMethods().withTypedRootObject(rootObject, TypeDescriptor.valueOf(Object.class)).build();

		assertThat(parser.parseExpression("name.substring(1)").getValue(context)).isEqualTo("1");
		assertThat(context.getRootObject().getValue()).isSameAs(rootObject);
		assertThat(context.getRootObject().getTypeDescriptor().getType()).isSameAs(Object.class);
	}

	@Test
	void propertyAccessWithArrayIndexOutOfBounds() {
		EvaluationContext context = SimpleEvaluationContext.forReadOnlyDataBinding().build();
		Expression expression = parser.parseExpression("stringArrayOfThreeItems[3]");
		assertThatExceptionOfType(SpelEvaluationException.class)
			.isThrownBy(() -> expression.getValue(context, new Inventor()))
			.extracting(SpelEvaluationException::getMessageCode).isEqualTo(SpelMessage.ARRAY_INDEX_OUT_OF_BOUNDS);
	}


	// This can resolve the property 'flibbles' on any String (very useful...)
	private static class StringyPropertyAccessor implements PropertyAccessor {

		int flibbles = 7;

		@Override
		public Class<?>[] getSpecificTargetClasses() {
			return new Class<?>[] {String.class};
		}

		@Override
		public boolean canRead(EvaluationContext context, Object target, String name) throws AccessException {
			if (!(target instanceof String)) {
				throw new RuntimeException("Assertion Failed! target should be String");
			}
			return (name.equals("flibbles"));
		}

		@Override
		public boolean canWrite(EvaluationContext context, Object target, String name) throws AccessException {
			if (!(target instanceof String)) {
				throw new RuntimeException("Assertion Failed! target should be String");
			}
			return (name.equals("flibbles"));
		}

		@Override
		public TypedValue read(EvaluationContext context, Object target, String name) throws AccessException {
			if (!name.equals("flibbles")) {
				throw new RuntimeException("Assertion Failed! name should be flibbles");
			}
			return new TypedValue(flibbles);
		}

		@Override
		public void write(EvaluationContext context, Object target, String name, Object newValue) throws AccessException {
			if (!name.equals("flibbles")) {
				throw new RuntimeException("Assertion Failed! name should be flibbles");
			}
			try {
				flibbles = (Integer) context.getTypeConverter().convertValue(newValue,
						TypeDescriptor.forObject(newValue), TypeDescriptor.valueOf(Integer.class));
			}
			catch (EvaluationException ex) {
				throw new AccessException("Cannot set flibbles to an object of type '" + newValue.getClass() + "'");
			}
		}
	}


	private static class ConfigurablePropertyAccessor implements PropertyAccessor {

		private final Map<String, Object> values;

		ConfigurablePropertyAccessor(Map<String, Object> values) {
			this.values = values;
		}

		@Override
		public Class<?>[] getSpecificTargetClasses() {
			return null;
		}

		@Override
		public boolean canRead(EvaluationContext context, Object target, String name) {
			return true;
		}

		@Override
		public TypedValue read(EvaluationContext context, Object target, String name) {
			return new TypedValue(this.values.get(name));
		}

		@Override
		public boolean canWrite(EvaluationContext context, Object target, String name) {
			return false;
		}

		@Override
		public void write(EvaluationContext context, Object target, String name, Object newValue) {
		}
	}

	private static class JsonIndexAccessor implements IndexAccessor {
		ObjectMapper objectMapper=new ObjectMapper();
		public class ArrayValueRef implements ValueRef {
			ArrayNode arrayNode;
			Integer index;

			@Override
			public TypedValue getValue() {
				return new TypedValue(arrayNode.get(index));
			}

			@Override
			public void setValue(Object newValue) {
				arrayNode.set(index,objectMapper.convertValue(newValue, JsonNode.class));
			}
			public void setArrayNode(ArrayNode arrayNode){
				this.arrayNode=arrayNode;
			}

			public void setIndex(Object index) {
				if (index instanceof Integer) {
					this.index = (Integer) index;
				}
			}

			@Override
			public boolean isWritable() {
				return false;
			}
		}

		@Override
		public Class<?>[] getSpecificTargetClasses() {
			return new Class[]{
					ArrayNode.class
			};
		}

		@Override
		public boolean canRead(EvaluationContext context, Object target, Object index) throws AccessException {
			return true;
		}

		@Override
		public ValueRef read(EvaluationContext context, Object target, Object index) throws AccessException {
			ArrayValueRef valueRef = new ArrayValueRef();
			valueRef.setArrayNode((ArrayNode) target);
			valueRef.setIndex(index);
			return valueRef;
		}

		@Override
		public boolean canWrite(EvaluationContext context, Object target, Object index) throws AccessException {
			return true;
		}

		@Override
		public void write(EvaluationContext context, Object target, Object index, Object newValue) throws AccessException {
			ValueRef valueRef=read(context,target,index);
			valueRef.setValue(newValue);
		}
	}

}<|MERGE_RESOLUTION|>--- conflicted
+++ resolved
@@ -151,7 +151,6 @@
 	}
 
 	@Test
-<<<<<<< HEAD
 	public void testAddingRemovingIndexAccessors() {
 		StandardEvaluationContext ctx = new StandardEvaluationContext();
 		List<IndexAccessor> indexAccessors = ctx.getIndexAccessors();
@@ -171,10 +170,7 @@
 	}
 
 	@Test
-	public void testAccessingPropertyOfClass() {
-=======
 	void accessingPropertyOfClass() {
->>>>>>> c79ae0c8
 		Expression expression = parser.parseExpression("name");
 		Object value = expression.getValue(new StandardEvaluationContext(String.class));
 		assertThat(value).isEqualTo("java.lang.String");
