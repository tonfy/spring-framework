/*
 * Copyright 2002-2022 the original author or authors.
 *
 * Licensed under the Apache License, Version 2.0 (the "License");
 * you may not use this file except in compliance with the License.
 * You may obtain a copy of the License at
 *
 *      https://www.apache.org/licenses/LICENSE-2.0
 *
 * Unless required by applicable law or agreed to in writing, software
 * distributed under the License is distributed on an "AS IS" BASIS,
 * WITHOUT WARRANTIES OR CONDITIONS OF ANY KIND, either express or implied.
 * See the License for the specific language governing permissions and
 * limitations under the License.
 */

package org.springframework.aop.framework;

import java.io.Serializable;
import java.lang.reflect.Method;
import java.lang.reflect.Modifier;
import java.lang.reflect.UndeclaredThrowableException;
import java.util.ArrayList;
import java.util.Collections;
import java.util.List;
import java.util.Map;
import java.util.Set;
import java.util.WeakHashMap;

import org.aopalliance.aop.Advice;
import org.aopalliance.intercept.MethodInvocation;
import org.apache.commons.logging.Log;
import org.apache.commons.logging.LogFactory;

import org.springframework.aop.Advisor;
import org.springframework.aop.AopInvocationException;
import org.springframework.aop.PointcutAdvisor;
import org.springframework.aop.RawTargetAccess;
import org.springframework.aop.TargetSource;
import org.springframework.aop.support.AopUtils;
import org.springframework.cglib.core.ClassLoaderAwareGeneratorStrategy;
import org.springframework.cglib.core.CodeGenerationException;
import org.springframework.cglib.core.SpringNamingPolicy;
import org.springframework.cglib.proxy.Callback;
import org.springframework.cglib.proxy.CallbackFilter;
import org.springframework.cglib.proxy.Dispatcher;
import org.springframework.cglib.proxy.Enhancer;
import org.springframework.cglib.proxy.Factory;
import org.springframework.cglib.proxy.MethodInterceptor;
import org.springframework.cglib.proxy.MethodProxy;
import org.springframework.cglib.proxy.NoOp;
import org.springframework.core.KotlinDetector;
import org.springframework.core.SmartClassLoader;
import org.springframework.lang.Nullable;
import org.springframework.util.Assert;
import org.springframework.util.ClassUtils;
import org.springframework.util.CollectionUtils;
import org.springframework.util.ObjectUtils;
import org.springframework.util.ReflectionUtils;

/**
 * CGLIB-based {@link AopProxy} implementation for the Spring AOP framework.
 *
 * <p>Objects of this type should be obtained through proxy factories,
 * configured by an {@link AdvisedSupport} object. This class is internal
 * to Spring's AOP framework and need not be used directly by client code.
 *
 * <p>{@link DefaultAopProxyFactory} will automatically create CGLIB-based
 * proxies if necessary, for example in case of proxying a target class
 * (see the {@link DefaultAopProxyFactory attendant javadoc} for details).
 *
 * <p>Proxies created using this class are thread-safe if the underlying
 * (target) class is thread-safe.
 *
 * @author Rod Johnson
 * @author Rob Harrop
 * @author Juergen Hoeller
 * @author Ramnivas Laddad
 * @author Chris Beams
 * @author Dave Syer
 * @see org.springframework.cglib.proxy.Enhancer
 * @see AdvisedSupport#setProxyTargetClass
 * @see DefaultAopProxyFactory
 */
@SuppressWarnings("serial")
class CglibAopProxy implements AopProxy, Serializable {

	// Constants for CGLIB callback array indices
	private static final int AOP_PROXY = 0;
	private static final int INVOKE_TARGET = 1;
	private static final int NO_OVERRIDE = 2;
	private static final int DISPATCH_TARGET = 3;
	private static final int DISPATCH_ADVISED = 4;
	private static final int INVOKE_EQUALS = 5;
	private static final int INVOKE_HASHCODE = 6;


	/** Logger available to subclasses; static to optimize serialization. */
	protected static final Log logger = LogFactory.getLog(CglibAopProxy.class);

	/** Keeps track of the Classes that we have validated for final methods. */
	private static final Map<Class<?>, Boolean> validatedClasses = new WeakHashMap<>();


	/** The configuration used to configure this proxy. */
	protected final AdvisedSupport advised;

	@Nullable
	protected Object[] constructorArgs;

	@Nullable
	protected Class<?>[] constructorArgTypes;

	/** Dispatcher used for methods on Advised. */
	private final transient AdvisedDispatcher advisedDispatcher;

	private transient Map<Method, Integer> fixedInterceptorMap = Collections.emptyMap();

	private transient int fixedInterceptorOffset;


	/**
	 * Create a new CglibAopProxy for the given AOP configuration.
	 * @param config the AOP configuration as AdvisedSupport object
	 * @throws AopConfigException if the config is invalid. We try to throw an informative
	 * exception in this case, rather than let a mysterious failure happen later.
	 */
	public CglibAopProxy(AdvisedSupport config) throws AopConfigException {
		Assert.notNull(config, "AdvisedSupport must not be null");
		if (config.getAdvisorCount() == 0 && config.getTargetSource() == AdvisedSupport.EMPTY_TARGET_SOURCE) {
			throw new AopConfigException("No advisors and no TargetSource specified");
		}
		this.advised = config;
		this.advisedDispatcher = new AdvisedDispatcher(this.advised);
	}

	/**
	 * Set constructor arguments to use for creating the proxy.
	 * @param constructorArgs the constructor argument values
	 * @param constructorArgTypes the constructor argument types
	 */
	public void setConstructorArguments(@Nullable Object[] constructorArgs, @Nullable Class<?>[] constructorArgTypes) {
		if (constructorArgs == null || constructorArgTypes == null) {
			throw new IllegalArgumentException("Both 'constructorArgs' and 'constructorArgTypes' need to be specified");
		}
		if (constructorArgs.length != constructorArgTypes.length) {
			throw new IllegalArgumentException("Number of 'constructorArgs' (" + constructorArgs.length +
					") must match number of 'constructorArgTypes' (" + constructorArgTypes.length + ")");
		}
		this.constructorArgs = constructorArgs;
		this.constructorArgTypes = constructorArgTypes;
	}


	@Override
	public Object getProxy() {
		return getProxy(null);
	}

	@Override
	public Object getProxy(@Nullable ClassLoader classLoader) {
		if (logger.isTraceEnabled()) {
			logger.trace("Creating CGLIB proxy: " + this.advised.getTargetSource());
		}

		try {
			Class<?> rootClass = this.advised.getTargetClass();
			Assert.state(rootClass != null, "Target class must be available for creating a CGLIB proxy");

			Class<?> proxySuperClass = rootClass;
			if (rootClass.getName().contains(ClassUtils.CGLIB_CLASS_SEPARATOR)) {
				proxySuperClass = rootClass.getSuperclass();
				Class<?>[] additionalInterfaces = rootClass.getInterfaces();
				for (Class<?> additionalInterface : additionalInterfaces) {
					this.advised.addInterface(additionalInterface);
				}
			}

			// Validate the class, writing log messages as necessary.
			validateClassIfNecessary(proxySuperClass, classLoader);

			// Configure CGLIB Enhancer...
			Enhancer enhancer = createEnhancer();
			if (classLoader != null) {
				enhancer.setClassLoader(classLoader);
				if (classLoader instanceof SmartClassLoader &&
						((SmartClassLoader) classLoader).isClassReloadable(proxySuperClass)) {
					enhancer.setUseCache(false);
				}
			}
			enhancer.setSuperclass(proxySuperClass);
			enhancer.setInterfaces(AopProxyUtils.completeProxiedInterfaces(this.advised));
			enhancer.setNamingPolicy(SpringNamingPolicy.INSTANCE);
			enhancer.setStrategy(new ClassLoaderAwareGeneratorStrategy(classLoader));

			Callback[] callbacks = getCallbacks(rootClass);
			Class<?>[] types = new Class<?>[callbacks.length];
			for (int x = 0; x < types.length; x++) {
				types[x] = callbacks[x].getClass();
			}
			// fixedInterceptorMap only populated at this point, after getCallbacks call above
			enhancer.setCallbackFilter(new ProxyCallbackFilter(
					this.advised.getConfigurationOnlyCopy(), this.fixedInterceptorMap, this.fixedInterceptorOffset));
			enhancer.setCallbackTypes(types);

			// Generate the proxy class and create a proxy instance.
			return createProxyClassAndInstance(enhancer, callbacks);
		}
		catch (CodeGenerationException | IllegalArgumentException ex) {
			throw new AopConfigException("Could not generate CGLIB subclass of " + this.advised.getTargetClass() +
					": Common causes of this problem include using a final class or a non-visible class",
					ex);
		}
		catch (Throwable ex) {
			// TargetSource.getTarget() failed
			throw new AopConfigException("Unexpected AOP exception", ex);
		}
	}

	protected Object createProxyClassAndInstance(Enhancer enhancer, Callback[] callbacks) {
		enhancer.setInterceptDuringConstruction(false);
		enhancer.setCallbacks(callbacks);
		return (this.constructorArgs != null && this.constructorArgTypes != null ?
				enhancer.create(this.constructorArgTypes, this.constructorArgs) :
				enhancer.create());
	}

	/**
	 * Creates the CGLIB {@link Enhancer}. Subclasses may wish to override this to return a custom
	 * {@link Enhancer} implementation.
	 */
	protected Enhancer createEnhancer() {
		return new Enhancer();
	}

	/**
	 * Checks to see whether the supplied {@code Class} has already been validated and
	 * validates it if not.
	 */
	private void validateClassIfNecessary(Class<?> proxySuperClass, @Nullable ClassLoader proxyClassLoader) {
		if (!this.advised.isOptimize() && logger.isInfoEnabled()) {
			synchronized (validatedClasses) {
				if (!validatedClasses.containsKey(proxySuperClass)) {
					doValidateClass(proxySuperClass, proxyClassLoader,
							ClassUtils.getAllInterfacesForClassAsSet(proxySuperClass));
					validatedClasses.put(proxySuperClass, Boolean.TRUE);
				}
			}
		}
	}

	/**
	 * Checks for final methods on the given {@code Class}, as well as package-visible
	 * methods across ClassLoaders, and writes warnings to the log for each one found.
	 */
	private void doValidateClass(Class<?> proxySuperClass, @Nullable ClassLoader proxyClassLoader, Set<Class<?>> ifcs) {
		if (proxySuperClass != Object.class) {
			Method[] methods = proxySuperClass.getDeclaredMethods();
			for (Method method : methods) {
				int mod = method.getModifiers();
				if (!Modifier.isStatic(mod) && !Modifier.isPrivate(mod)) {
					if (Modifier.isFinal(mod)) {
						if (logger.isInfoEnabled() && implementsInterface(method, ifcs)) {
							logger.info("Unable to proxy interface-implementing method [" + method + "] because " +
									"it is marked as final: Consider using interface-based JDK proxies instead!");
						}
						if (logger.isDebugEnabled()) {
							logger.debug("Final method [" + method + "] cannot get proxied via CGLIB: " +
									"Calls to this method will NOT be routed to the target instance and " +
									"might lead to NPEs against uninitialized fields in the proxy instance.");
						}
					}
					else if (logger.isDebugEnabled() && !Modifier.isPublic(mod) && !Modifier.isProtected(mod) &&
							proxyClassLoader != null && proxySuperClass.getClassLoader() != proxyClassLoader) {
						logger.debug("Method [" + method + "] is package-visible across different ClassLoaders " +
								"and cannot get proxied via CGLIB: Declare this method as public or protected " +
								"if you need to support invocations through the proxy.");
					}
				}
			}
			doValidateClass(proxySuperClass.getSuperclass(), proxyClassLoader, ifcs);
		}
	}

	private Callback[] getCallbacks(Class<?> rootClass) throws Exception {
		// Parameters used for optimization choices...
		boolean exposeProxy = this.advised.isExposeProxy();
		boolean isFrozen = this.advised.isFrozen();
		boolean isStatic = this.advised.getTargetSource().isStatic();

		// Choose an "aop" interceptor (used for AOP calls).
		Callback aopInterceptor = new DynamicAdvisedInterceptor(this.advised);

		// Choose a "straight to target" interceptor. (used for calls that are
		// unadvised but can return this). May be required to expose the proxy.
		Callback targetInterceptor;
		if (exposeProxy) {
			targetInterceptor = (isStatic ?
					new StaticUnadvisedExposedInterceptor(this.advised.getTargetSource().getTarget()) :
					new DynamicUnadvisedExposedInterceptor(this.advised.getTargetSource()));
		}
		else {
			targetInterceptor = (isStatic ?
					new StaticUnadvisedInterceptor(this.advised.getTargetSource().getTarget()) :
					new DynamicUnadvisedInterceptor(this.advised.getTargetSource()));
		}

		// Choose a "direct to target" dispatcher (used for
		// unadvised calls to static targets that cannot return this).
		Callback targetDispatcher = (isStatic ?
				new StaticDispatcher(this.advised.getTargetSource().getTarget()) : new SerializableNoOp());

		Callback[] mainCallbacks = new Callback[] {
				aopInterceptor,  // for normal advice
				targetInterceptor,  // invoke target without considering advice, if optimized
				new SerializableNoOp(),  // no override for methods mapped to this
				targetDispatcher,
				this.advisedDispatcher,
				new EqualsInterceptor(this.advised),
				new HashCodeInterceptor(this.advised)
		};

		// If the target is a static one and the advice chain is frozen,
		// then we can make some optimizations by sending the AOP calls
		// direct to the target using the fixed chain for that method.
		if (isStatic && isFrozen) {
			Method[] methods = rootClass.getMethods();
<<<<<<< HEAD
			int methodsCount = methods.length;
			ArrayList<Callback> fixedCallbacks = new ArrayList<>(methodsCount);
			this.fixedInterceptorMap = new HashMap<>(methodsCount);
=======
			Callback[] fixedCallbacks = new Callback[methods.length];
			this.fixedInterceptorMap = CollectionUtils.newHashMap(methods.length);
>>>>>>> e4a7e35e

			int advicedMethodCount = methodsCount;
			for (int x = 0; x < methodsCount; x++) {
				Method method = methods[x];
				//do not create advices for non-overridden methods of java.lang.Object
				if (notOverridenOfObject(method)) {
					advicedMethodCount--;
					continue;
				}
				List<Object> chain = this.advised.getInterceptorsAndDynamicInterceptionAdvice(method, rootClass);
				fixedCallbacks.add(new FixedChainStaticTargetInterceptor(
						chain, this.advised.getTargetSource().getTarget(), this.advised.getTargetClass()));
				this.fixedInterceptorMap.put(method, x - (methodsCount - advicedMethodCount) );
			}

			// Now copy both the callbacks from mainCallbacks
			// and fixedCallbacks into the callbacks array.
			Callback[] callbacks = new Callback[mainCallbacks.length + advicedMethodCount];
			System.arraycopy(mainCallbacks, 0, callbacks, 0, mainCallbacks.length);
			System.arraycopy(fixedCallbacks.toArray(), 0, callbacks, mainCallbacks.length, advicedMethodCount);
			this.fixedInterceptorOffset = mainCallbacks.length;
			return callbacks;
		}

		return mainCallbacks;
	}

	/**
	 * Returns true if param is inherited from {@link Object} and not overriden in declaring class.
	 *
	 * We use this to detect {@link Object#notify()}, {@link Object#notifyAll()}, {@link Object#getClass()} etc.
	 * to skip creation of useless advices for them.
	 *
	 * @param method to be checked
	 * @return true in case {@code method} belongs to {@link Object}
	 */
	private static boolean notOverridenOfObject(Method method) {
		return method.getDeclaringClass() == Object.class;
	}

	@Override
	public boolean equals(@Nullable Object other) {
		return (this == other || (other instanceof CglibAopProxy &&
				AopProxyUtils.equalsInProxy(this.advised, ((CglibAopProxy) other).advised)));
	}

	@Override
	public int hashCode() {
		return CglibAopProxy.class.hashCode() * 13 + this.advised.getTargetSource().hashCode();
	}


	/**
	 * Check whether the given method is declared on any of the given interfaces.
	 */
	private static boolean implementsInterface(Method method, Set<Class<?>> ifcs) {
		for (Class<?> ifc : ifcs) {
			if (ClassUtils.hasMethod(ifc, method)) {
				return true;
			}
		}
		return false;
	}

	/**
	 * Invoke the given method with a CGLIB MethodProxy if possible, falling back
	 * to a plain reflection invocation in case of a fast-class generation failure.
	 */
	@Nullable
	private static Object invokeMethod(@Nullable Object target, Method method, Object[] args, MethodProxy methodProxy)
			throws Throwable {
		try {
			return methodProxy.invoke(target, args);
		}
		catch (CodeGenerationException ex) {
			CglibMethodInvocation.logFastClassGenerationFailure(method);
			return AopUtils.invokeJoinpointUsingReflection(target, method, args);
		}
	}

	/**
	 * Process a return value. Wraps a return of {@code this} if necessary to be the
	 * {@code proxy} and also verifies that {@code null} is not returned as a primitive.
	 */
	@Nullable
	private static Object processReturnType(
			Object proxy, @Nullable Object target, Method method, @Nullable Object returnValue) {

		// Massage return value if necessary
		if (returnValue != null && returnValue == target &&
				!RawTargetAccess.class.isAssignableFrom(method.getDeclaringClass())) {
			// Special case: it returned "this". Note that we can't help
			// if the target sets a reference to itself in another returned object.
			returnValue = proxy;
		}
		Class<?> returnType = method.getReturnType();
		if (returnValue == null && returnType != Void.TYPE && returnType.isPrimitive()) {
			throw new AopInvocationException(
					"Null return value from advice does not match primitive return type for: " + method);
		}
		return returnValue;
	}


	/**
	 * Serializable replacement for CGLIB's NoOp interface.
	 * Public to allow use elsewhere in the framework.
	 */
	public static class SerializableNoOp implements NoOp, Serializable {
	}


	/**
	 * Method interceptor used for static targets with no advice chain. The call
	 * is passed directly back to the target. Used when the proxy needs to be
	 * exposed and it can't be determined that the method won't return
	 * {@code this}.
	 */
	private static class StaticUnadvisedInterceptor implements MethodInterceptor, Serializable {

		@Nullable
		private final Object target;

		public StaticUnadvisedInterceptor(@Nullable Object target) {
			this.target = target;
		}

		@Override
		@Nullable
		public Object intercept(Object proxy, Method method, Object[] args, MethodProxy methodProxy) throws Throwable {
			Object retVal = invokeMethod(this.target, method, args, methodProxy);
			return processReturnType(proxy, this.target, method, retVal);
		}
	}


	/**
	 * Method interceptor used for static targets with no advice chain, when the
	 * proxy is to be exposed.
	 */
	private static class StaticUnadvisedExposedInterceptor implements MethodInterceptor, Serializable {

		@Nullable
		private final Object target;

		public StaticUnadvisedExposedInterceptor(@Nullable Object target) {
			this.target = target;
		}

		@Override
		@Nullable
		public Object intercept(Object proxy, Method method, Object[] args, MethodProxy methodProxy) throws Throwable {
			Object oldProxy = null;
			try {
				oldProxy = AopContext.setCurrentProxy(proxy);
				Object retVal = invokeMethod(this.target, method, args, methodProxy);
				return processReturnType(proxy, this.target, method, retVal);
			}
			finally {
				AopContext.setCurrentProxy(oldProxy);
			}
		}
	}


	/**
	 * Interceptor used to invoke a dynamic target without creating a method
	 * invocation or evaluating an advice chain. (We know there was no advice
	 * for this method.)
	 */
	private static class DynamicUnadvisedInterceptor implements MethodInterceptor, Serializable {

		private final TargetSource targetSource;

		public DynamicUnadvisedInterceptor(TargetSource targetSource) {
			this.targetSource = targetSource;
		}

		@Override
		@Nullable
		public Object intercept(Object proxy, Method method, Object[] args, MethodProxy methodProxy) throws Throwable {
			Object target = this.targetSource.getTarget();
			try {
				Object retVal = invokeMethod(target, method, args, methodProxy);
				return processReturnType(proxy, target, method, retVal);
			}
			finally {
				if (target != null) {
					this.targetSource.releaseTarget(target);
				}
			}
		}
	}


	/**
	 * Interceptor for unadvised dynamic targets when the proxy needs exposing.
	 */
	private static class DynamicUnadvisedExposedInterceptor implements MethodInterceptor, Serializable {

		private final TargetSource targetSource;

		public DynamicUnadvisedExposedInterceptor(TargetSource targetSource) {
			this.targetSource = targetSource;
		}

		@Override
		@Nullable
		public Object intercept(Object proxy, Method method, Object[] args, MethodProxy methodProxy) throws Throwable {
			Object oldProxy = null;
			Object target = this.targetSource.getTarget();
			try {
				oldProxy = AopContext.setCurrentProxy(proxy);
				Object retVal = invokeMethod(target, method, args, methodProxy);
				return processReturnType(proxy, target, method, retVal);
			}
			finally {
				AopContext.setCurrentProxy(oldProxy);
				if (target != null) {
					this.targetSource.releaseTarget(target);
				}
			}
		}
	}


	/**
	 * Dispatcher for a static target. Dispatcher is much faster than
	 * interceptor. This will be used whenever it can be determined that a
	 * method definitely does not return "this"
	 */
	private static class StaticDispatcher implements Dispatcher, Serializable {

		@Nullable
		private final Object target;

		public StaticDispatcher(@Nullable Object target) {
			this.target = target;
		}

		@Override
		@Nullable
		public Object loadObject() {
			return this.target;
		}
	}


	/**
	 * Dispatcher for any methods declared on the Advised class.
	 */
	private static class AdvisedDispatcher implements Dispatcher, Serializable {

		private final AdvisedSupport advised;

		public AdvisedDispatcher(AdvisedSupport advised) {
			this.advised = advised;
		}

		@Override
		public Object loadObject() {
			return this.advised;
		}
	}


	/**
	 * Dispatcher for the {@code equals} method.
	 * Ensures that the method call is always handled by this class.
	 */
	private static class EqualsInterceptor implements MethodInterceptor, Serializable {

		private final AdvisedSupport advised;

		public EqualsInterceptor(AdvisedSupport advised) {
			this.advised = advised;
		}

		@Override
		public Object intercept(Object proxy, Method method, Object[] args, MethodProxy methodProxy) {
			Object other = args[0];
			if (proxy == other) {
				return true;
			}
			if (other instanceof Factory) {
				Callback callback = ((Factory) other).getCallback(INVOKE_EQUALS);
				if (!(callback instanceof EqualsInterceptor)) {
					return false;
				}
				AdvisedSupport otherAdvised = ((EqualsInterceptor) callback).advised;
				return AopProxyUtils.equalsInProxy(this.advised, otherAdvised);
			}
			else {
				return false;
			}
		}
	}


	/**
	 * Dispatcher for the {@code hashCode} method.
	 * Ensures that the method call is always handled by this class.
	 */
	private static class HashCodeInterceptor implements MethodInterceptor, Serializable {

		private final AdvisedSupport advised;

		public HashCodeInterceptor(AdvisedSupport advised) {
			this.advised = advised;
		}

		@Override
		public Object intercept(Object proxy, Method method, Object[] args, MethodProxy methodProxy) {
			return CglibAopProxy.class.hashCode() * 13 + this.advised.getTargetSource().hashCode();
		}
	}


	/**
	 * Interceptor used specifically for advised methods on a frozen, static proxy.
	 */
	private static class FixedChainStaticTargetInterceptor implements MethodInterceptor, Serializable {

		private final List<Object> adviceChain;

		@Nullable
		private final Object target;

		@Nullable
		private final Class<?> targetClass;

		public FixedChainStaticTargetInterceptor(
				List<Object> adviceChain, @Nullable Object target, @Nullable Class<?> targetClass) {

			this.adviceChain = adviceChain;
			this.target = target;
			this.targetClass = targetClass;
		}

		@Override
		@Nullable
		public Object intercept(Object proxy, Method method, Object[] args, MethodProxy methodProxy) throws Throwable {
			MethodInvocation invocation = new CglibMethodInvocation(
					proxy, this.target, method, args, this.targetClass, this.adviceChain, methodProxy);
			// If we get here, we need to create a MethodInvocation.
			Object retVal = invocation.proceed();
			retVal = processReturnType(proxy, this.target, method, retVal);
			return retVal;
		}
	}


	/**
	 * General purpose AOP callback. Used when the target is dynamic or when the
	 * proxy is not frozen.
	 */
	private static class DynamicAdvisedInterceptor implements MethodInterceptor, Serializable {

		private final AdvisedSupport advised;

		public DynamicAdvisedInterceptor(AdvisedSupport advised) {
			this.advised = advised;
		}

		@Override
		@Nullable
		public Object intercept(Object proxy, Method method, Object[] args, MethodProxy methodProxy) throws Throwable {
			Object oldProxy = null;
			boolean setProxyContext = false;
			Object target = null;
			TargetSource targetSource = this.advised.getTargetSource();
			try {
				if (this.advised.exposeProxy) {
					// Make invocation available if necessary.
					oldProxy = AopContext.setCurrentProxy(proxy);
					setProxyContext = true;
				}
				// Get as late as possible to minimize the time we "own" the target, in case it comes from a pool...
				target = targetSource.getTarget();
				Class<?> targetClass = (target != null ? target.getClass() : null);
				List<Object> chain = this.advised.getInterceptorsAndDynamicInterceptionAdvice(method, targetClass);
				Object retVal;
				// Check whether we only have one InvokerInterceptor: that is,
				// no real advice, but just reflective invocation of the target.
				if (chain.isEmpty() && CglibMethodInvocation.isMethodProxyCompatible(method)) {
					// We can skip creating a MethodInvocation: just invoke the target directly.
					// Note that the final invoker must be an InvokerInterceptor, so we know
					// it does nothing but a reflective operation on the target, and no hot
					// swapping or fancy proxying.
					Object[] argsToUse = AopProxyUtils.adaptArgumentsIfNecessary(method, args);
					retVal = invokeMethod(target, method, argsToUse, methodProxy);
				}
				else {
					// We need to create a method invocation...
					retVal = new CglibMethodInvocation(proxy, target, method, args, targetClass, chain, methodProxy).proceed();
				}
				retVal = processReturnType(proxy, target, method, retVal);
				return retVal;
			}
			finally {
				if (target != null && !targetSource.isStatic()) {
					targetSource.releaseTarget(target);
				}
				if (setProxyContext) {
					// Restore old proxy.
					AopContext.setCurrentProxy(oldProxy);
				}
			}
		}

		@Override
		public boolean equals(@Nullable Object other) {
			return (this == other ||
					(other instanceof DynamicAdvisedInterceptor &&
							this.advised.equals(((DynamicAdvisedInterceptor) other).advised)));
		}

		/**
		 * CGLIB uses this to drive proxy creation.
		 */
		@Override
		public int hashCode() {
			return this.advised.hashCode();
		}
	}


	/**
	 * Implementation of AOP Alliance MethodInvocation used by this AOP proxy.
	 */
	private static class CglibMethodInvocation extends ReflectiveMethodInvocation {

		@Nullable
		private final MethodProxy methodProxy;

		public CglibMethodInvocation(Object proxy, @Nullable Object target, Method method,
				Object[] arguments, @Nullable Class<?> targetClass,
				List<Object> interceptorsAndDynamicMethodMatchers, MethodProxy methodProxy) {

			super(proxy, target, method, arguments, targetClass, interceptorsAndDynamicMethodMatchers);

			// Only use method proxy for public methods not derived from java.lang.Object
			this.methodProxy = (isMethodProxyCompatible(method) ? methodProxy : null);
		}

		@Override
		@Nullable
		public Object proceed() throws Throwable {
			try {
				return super.proceed();
			}
			catch (RuntimeException ex) {
				throw ex;
			}
			catch (Exception ex) {
				if (ReflectionUtils.declaresException(getMethod(), ex.getClass()) ||
						KotlinDetector.isKotlinType(getMethod().getDeclaringClass())) {
					// Propagate original exception if declared on the target method
					// (with callers expecting it). Always propagate it for Kotlin code
					// since checked exceptions do not have to be explicitly declared there.
					throw ex;
				}
				else {
					// Checked exception thrown in the interceptor but not declared on the
					// target method signature -> apply an UndeclaredThrowableException,
					// aligned with standard JDK dynamic proxy behavior.
					throw new UndeclaredThrowableException(ex);
				}
			}
		}

		/**
		 * Gives a marginal performance improvement versus using reflection to
		 * invoke the target when invoking public methods.
		 */
		@Override
		protected Object invokeJoinpoint() throws Throwable {
			if (this.methodProxy != null) {
				try {
					return this.methodProxy.invoke(this.target, this.arguments);
				}
				catch (CodeGenerationException ex) {
					logFastClassGenerationFailure(this.method);
				}
			}
			return super.invokeJoinpoint();
		}

		static boolean isMethodProxyCompatible(Method method) {
			return (Modifier.isPublic(method.getModifiers()) &&
					method.getDeclaringClass() != Object.class && !AopUtils.isEqualsMethod(method) &&
					!AopUtils.isHashCodeMethod(method) && !AopUtils.isToStringMethod(method));
		}

		static void logFastClassGenerationFailure(Method method) {
			if (logger.isDebugEnabled()) {
				logger.debug("Failed to generate CGLIB fast class for method: " + method);
			}
		}
	}


	/**
	 * CallbackFilter to assign Callbacks to methods.
	 */
	private static class ProxyCallbackFilter implements CallbackFilter {

		private final AdvisedSupport advised;

		private final Map<Method, Integer> fixedInterceptorMap;

		private final int fixedInterceptorOffset;

		public ProxyCallbackFilter(
				AdvisedSupport advised, Map<Method, Integer> fixedInterceptorMap, int fixedInterceptorOffset) {

			this.advised = advised;
			this.fixedInterceptorMap = fixedInterceptorMap;
			this.fixedInterceptorOffset = fixedInterceptorOffset;
		}

		/**
		 * Implementation of CallbackFilter.accept() to return the index of the
		 * callback we need.
		 * <p>The callbacks for each proxy are built up of a set of fixed callbacks
		 * for general use and then a set of callbacks that are specific to a method
		 * for use on static targets with a fixed advice chain.
		 * <p>The callback used is determined thus:
		 * <dl>
		 * <dt>For exposed proxies</dt>
		 * <dd>Exposing the proxy requires code to execute before and after the
		 * method/chain invocation. This means we must use
		 * DynamicAdvisedInterceptor, since all other interceptors can avoid the
		 * need for a try/catch block</dd>
		 * <dt>For Object.finalize():</dt>
		 * <dd>No override for this method is used.</dd>
		 * <dt>For equals():</dt>
		 * <dd>The EqualsInterceptor is used to redirect equals() calls to a
		 * special handler to this proxy.</dd>
		 * <dt>For methods on the Advised class:</dt>
		 * <dd>the AdvisedDispatcher is used to dispatch the call directly to
		 * the target</dd>
		 * <dt>For advised methods:</dt>
		 * <dd>If the target is static and the advice chain is frozen then a
		 * FixedChainStaticTargetInterceptor specific to the method is used to
		 * invoke the advice chain. Otherwise a DynamicAdvisedInterceptor is
		 * used.</dd>
		 * <dt>For non-advised methods:</dt>
		 * <dd>Where it can be determined that the method will not return {@code this}
		 * or when {@code ProxyFactory.getExposeProxy()} returns {@code false},
		 * then a Dispatcher is used. For static targets, the StaticDispatcher is used;
		 * and for dynamic targets, a DynamicUnadvisedInterceptor is used.
		 * If it possible for the method to return {@code this} then a
		 * StaticUnadvisedInterceptor is used for static targets - the
		 * DynamicUnadvisedInterceptor already considers this.</dd>
		 * </dl>
		 */
		@Override
		public int accept(Method method) {
			if (AopUtils.isFinalizeMethod(method)) {
				logger.trace("Found finalize() method - using NO_OVERRIDE");
				return NO_OVERRIDE;
			}
			if (!this.advised.isOpaque() && method.getDeclaringClass().isInterface() &&
					method.getDeclaringClass().isAssignableFrom(Advised.class)) {
				if (logger.isTraceEnabled()) {
					logger.trace("Method is declared on Advised interface: " + method);
				}
				return DISPATCH_ADVISED;
			}
			// We must always proxy equals, to direct calls to this.
			if (AopUtils.isEqualsMethod(method)) {
				if (logger.isTraceEnabled()) {
					logger.trace("Found 'equals' method: " + method);
				}
				return INVOKE_EQUALS;
			}
			// We must always calculate hashCode based on the proxy.
			if (AopUtils.isHashCodeMethod(method)) {
				if (logger.isTraceEnabled()) {
					logger.trace("Found 'hashCode' method: " + method);
				}
				return INVOKE_HASHCODE;
			}
			Class<?> targetClass = this.advised.getTargetClass();
			// Proxy is not yet available, but that shouldn't matter.
			List<?> chain = this.advised.getInterceptorsAndDynamicInterceptionAdvice(method, targetClass);
			boolean haveAdvice = !chain.isEmpty();
			boolean exposeProxy = this.advised.isExposeProxy();
			boolean isStatic = this.advised.getTargetSource().isStatic();
			boolean isFrozen = this.advised.isFrozen();
			if (haveAdvice || !isFrozen) {
				// If exposing the proxy, then AOP_PROXY must be used.
				if (exposeProxy) {
					if (logger.isTraceEnabled()) {
						logger.trace("Must expose proxy on advised method: " + method);
					}
					return AOP_PROXY;
				}
				// Check to see if we have fixed interceptor to serve this method.
				// Else use the AOP_PROXY.
				if (isStatic && isFrozen && this.fixedInterceptorMap.containsKey(method)) {
					if (logger.isTraceEnabled()) {
						logger.trace("Method has advice and optimizations are enabled: " + method);
					}
					// We know that we are optimizing so we can use the FixedStaticChainInterceptors.
					int index = this.fixedInterceptorMap.get(method);
					return (index + this.fixedInterceptorOffset);
				}
				else {
					if (logger.isTraceEnabled()) {
						logger.trace("Unable to apply any optimizations to advised method: " + method);
					}
					return AOP_PROXY;
				}
			}
			else {
				// See if the return type of the method is outside the class hierarchy of the target type.
				// If so we know it never needs to have return type massage and can use a dispatcher.
				// If the proxy is being exposed, then must use the interceptor the correct one is already
				// configured. If the target is not static, then we cannot use a dispatcher because the
				// target needs to be explicitly released after the invocation.
				if (exposeProxy || !isStatic) {
					return INVOKE_TARGET;
				}
				Class<?> returnType = method.getReturnType();
				if (targetClass != null && returnType.isAssignableFrom(targetClass)) {
					if (logger.isTraceEnabled()) {
						logger.trace("Method return type is assignable from target type and " +
								"may therefore return 'this' - using INVOKE_TARGET: " + method);
					}
					return INVOKE_TARGET;
				}
				else {
					if (logger.isTraceEnabled()) {
						logger.trace("Method return type ensures 'this' cannot be returned - " +
								"using DISPATCH_TARGET: " + method);
					}
					return DISPATCH_TARGET;
				}
			}
		}

		@Override
		public boolean equals(@Nullable Object other) {
			if (this == other) {
				return true;
			}
			if (!(other instanceof ProxyCallbackFilter otherCallbackFilter)) {
				return false;
			}
			AdvisedSupport otherAdvised = otherCallbackFilter.advised;
			if (this.advised.isFrozen() != otherAdvised.isFrozen()) {
				return false;
			}
			if (this.advised.isExposeProxy() != otherAdvised.isExposeProxy()) {
				return false;
			}
			if (this.advised.getTargetSource().isStatic() != otherAdvised.getTargetSource().isStatic()) {
				return false;
			}
			if (!AopProxyUtils.equalsProxiedInterfaces(this.advised, otherAdvised)) {
				return false;
			}
			// Advice instance identity is unimportant to the proxy class:
			// All that matters is type and ordering.
			if (this.advised.getAdvisorCount() != otherAdvised.getAdvisorCount()) {
				return false;
			}
			Advisor[] thisAdvisors = this.advised.getAdvisors();
			Advisor[] thatAdvisors = otherAdvised.getAdvisors();
			for (int i = 0; i < thisAdvisors.length; i++) {
				Advisor thisAdvisor = thisAdvisors[i];
				Advisor thatAdvisor = thatAdvisors[i];
				if (!equalsAdviceClasses(thisAdvisor, thatAdvisor)) {
					return false;
				}
				if (!equalsPointcuts(thisAdvisor, thatAdvisor)) {
					return false;
				}
			}
			return true;
		}

		private static boolean equalsAdviceClasses(Advisor a, Advisor b) {
			return (a.getAdvice().getClass() == b.getAdvice().getClass());
		}

		private static boolean equalsPointcuts(Advisor a, Advisor b) {
			// If only one of the advisor (but not both) is PointcutAdvisor, then it is a mismatch.
			// Takes care of the situations where an IntroductionAdvisor is used (see SPR-3959).
			return (!(a instanceof PointcutAdvisor) ||
					(b instanceof PointcutAdvisor &&
							ObjectUtils.nullSafeEquals(((PointcutAdvisor) a).getPointcut(), ((PointcutAdvisor) b).getPointcut())));
		}

		@Override
		public int hashCode() {
			int hashCode = 0;
			Advisor[] advisors = this.advised.getAdvisors();
			for (Advisor advisor : advisors) {
				Advice advice = advisor.getAdvice();
				hashCode = 13 * hashCode + advice.getClass().hashCode();
			}
			hashCode = 13 * hashCode + (this.advised.isFrozen() ? 1 : 0);
			hashCode = 13 * hashCode + (this.advised.isExposeProxy() ? 1 : 0);
			hashCode = 13 * hashCode + (this.advised.isOptimize() ? 1 : 0);
			hashCode = 13 * hashCode + (this.advised.isOpaque() ? 1 : 0);
			return hashCode;
		}
	}

}<|MERGE_RESOLUTION|>--- conflicted
+++ resolved
@@ -325,14 +325,9 @@
 		// direct to the target using the fixed chain for that method.
 		if (isStatic && isFrozen) {
 			Method[] methods = rootClass.getMethods();
-<<<<<<< HEAD
 			int methodsCount = methods.length;
 			ArrayList<Callback> fixedCallbacks = new ArrayList<>(methodsCount);
-			this.fixedInterceptorMap = new HashMap<>(methodsCount);
-=======
-			Callback[] fixedCallbacks = new Callback[methods.length];
-			this.fixedInterceptorMap = CollectionUtils.newHashMap(methods.length);
->>>>>>> e4a7e35e
+			this.fixedInterceptorMap = CollectionUtils.newHashMap(methodsCount);
 
 			int advicedMethodCount = methodsCount;
 			for (int x = 0; x < methodsCount; x++) {
