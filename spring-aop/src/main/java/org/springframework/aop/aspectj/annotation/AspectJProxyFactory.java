--- conflicted
+++ resolved
@@ -164,23 +164,7 @@
 	 * is created if one cannot be found in the instance cache.
 	 */
 	private Object getSingletonAspectInstance(Class<?> aspectClass) {
-<<<<<<< HEAD
 		return aspectCache.computeIfAbsent(aspectClass, key -> new SimpleAspectInstanceFactory(key).getAspectInstance());
-=======
-		// Quick check without a lock...
-		Object instance = aspectCache.get(aspectClass);
-		if (instance == null) {
-			synchronized (aspectCache) {
-				// To be safe, check within full lock now...
-				instance = aspectCache.get(aspectClass);
-				if (instance == null) {
-					instance = new SimpleAspectInstanceFactory(aspectClass).getAspectInstance();
-					aspectCache.put(aspectClass, instance);
-				}
-			}
-		}
-		return instance;
->>>>>>> a19d4deb
 	}
 
 
